from setuptools import setup

requires = [
    "prefixcommons>=0.1.4",
    "networkx==1.11",
    "SPARQLWrapper==1.8.0",
    "pandas<0.21",
    "pytest>=0.0",
    "mypy>=0.0",
    "pystache>=0.0",
    "pytest_logging>=0.0",
    "rdflib>=0.0",
    "click==6.7",
    "neo4j-driver>=1.5.3",
    "pyyaml>=0.0",
    "Click"]

setup(
    name='Knowledge Graph Exchange',
    version='0.0.1',
<<<<<<< HEAD
    packages=['kgx'],
    install_requires=requires,
=======
    packages=['kgx', 'kgx.cli'],
    install_requires=['Click'],
>>>>>>> 1d83be05
    scripts=['bin/translator_kgx.py'],
    entry_points="""
        [console_scripts]
        kgx=translator_kgx:cli
    """
)<|MERGE_RESOLUTION|>--- conflicted
+++ resolved
@@ -18,13 +18,8 @@
 setup(
     name='Knowledge Graph Exchange',
     version='0.0.1',
-<<<<<<< HEAD
-    packages=['kgx'],
+    packages=['kgx', 'kgx.cli'],
     install_requires=requires,
-=======
-    packages=['kgx', 'kgx.cli'],
-    install_requires=['Click'],
->>>>>>> 1d83be05
     scripts=['bin/translator_kgx.py'],
     entry_points="""
         [console_scripts]
