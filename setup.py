--- conflicted
+++ resolved
@@ -6,11 +6,7 @@
 AUTHOR = 'Deepak Unni'
 EMAIL = 'deepak.unni3@gmail.com'
 REQUIRES_PYTHON = '>=3.7.0'
-<<<<<<< HEAD
-VERSION = '1.1.0-STAR-Informatics-May-2021-Fork'
-=======
 VERSION = '1.1.0'
->>>>>>> 64d5d7a6
 LICENSE = 'BSD'
 
 with open("requirements.txt", "r") as FH:
