env/
py*/
__pycache__
*.pyc
*.egg-info
tests/logs/*.log
build
target
dist
docker_test_*

/build
/dist

# local IDE files
venv
.idea/

<<<<<<< HEAD
# test directories
docker_test_*
target
tests/logs

=======
>>>>>>> 5fc6d939
# the stray output file from a test-merge.yaml driven test
merged-kg_stats.yaml<|MERGE_RESOLUTION|>--- conflicted
+++ resolved
@@ -16,13 +16,10 @@
 venv
 .idea/
 
-<<<<<<< HEAD
 # test directories
 docker_test_*
 target
 tests/logs
 
-=======
->>>>>>> 5fc6d939
 # the stray output file from a test-merge.yaml driven test
 merged-kg_stats.yaml