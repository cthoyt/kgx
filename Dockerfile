FROM python:3.9
MAINTAINER  Sierra Moxon "smoxon@lbl.gov"

# Clone repository
RUN git clone https://github.com/biolink/kgx

# Setup
<<<<<<< HEAD
RUN cd kgx && git checkout tags/1.7.2 && pip install -r requirements.txt && python setup.py install
=======
RUN cd kgx && git checkout tags/1.6.2 && pip install -r requirements.txt && python setup.py install
>>>>>>> f4446bc9

# Make data directory
RUN mkdir data

WORKDIR /kgx

CMD ["/bin/bash"]<|MERGE_RESOLUTION|>--- conflicted
+++ resolved
@@ -5,11 +5,8 @@
 RUN git clone https://github.com/biolink/kgx
 
 # Setup
-<<<<<<< HEAD
 RUN cd kgx && git checkout tags/1.7.2 && pip install -r requirements.txt && python setup.py install
-=======
-RUN cd kgx && git checkout tags/1.6.2 && pip install -r requirements.txt && python setup.py install
->>>>>>> f4446bc9
+
 
 # Make data directory
 RUN mkdir data
