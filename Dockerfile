--- conflicted
+++ resolved
@@ -9,16 +9,11 @@
   PIP_DEFAULT_TIMEOUT=100 \
   POETRY_VERSION=1.2.1
 
-<<<<<<< HEAD
-# Setup
-RUN cd kgx && git checkout tags/2.0.0 && poetry install
-=======
 # Install Poetry
 RUN pip install "poetry==$POETRY_VERSION"
 RUN poetry self add "poetry-dynamic-versioning[plugin]"
 
 WORKDIR /code
->>>>>>> f6b2a241
 
 # Build project. The .git directory is needed for poetry-dynamic-versioning
 COPY ./.git ./.git
