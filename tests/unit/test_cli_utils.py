import json
import os
import pytest

from kgx.cli.cli_utils import validate, neo4j_upload, neo4j_download, transform, merge
from kgx.cli import get_input_file_types, graph_summary
from tests import RESOURCE_DIR, TARGET_DIR
from tests.unit import clean_slate, check_container, CONTAINER_NAME, DEFAULT_NEO4J_URL, DEFAULT_NEO4J_USERNAME, \
    DEFAULT_NEO4J_PASSWORD


def test_get_file_types():
    """
    Test get_file_types method.
    """
    file_types = get_input_file_types()
    assert 'tsv' in file_types
    assert 'nt' in file_types
    assert 'json' in file_types
    assert 'obojson' in file_types


def test_graph_summary1():
<<<<<<< HEAD
=======
    """
    Test graph summary, where the output report type is kgx-map.
    """
>>>>>>> f8777343
    inputs = [
        os.path.join(RESOURCE_DIR, 'graph_nodes.tsv'),
        os.path.join(RESOURCE_DIR, 'graph_edges.tsv')
    ]
<<<<<<< HEAD
    output = os.path.join(target_dir, 'graph_stats1.yaml')
    summary_stats = graph_summary(inputs, 'tsv', None, output, report_type='kgx-map')
    pprint.pprint(summary_stats)
=======
    output = os.path.join(TARGET_DIR, 'graph_stats1.yaml')
    summary_stats = graph_summary(inputs, 'tsv', None, output, report_type='kgx-map')
>>>>>>> f8777343

    assert os.path.exists(output)
    assert summary_stats
    assert 'node_stats' in summary_stats
    assert 'edge_stats' in summary_stats
    assert summary_stats['node_stats']['total_nodes'] == 512
    assert 'biolink:Gene' in summary_stats['node_stats']['node_categories']
    assert 'biolink:Disease' in summary_stats['node_stats']['node_categories']
    assert summary_stats['edge_stats']['total_edges'] == 532
    assert 'biolink:has_phenotype' in summary_stats['edge_stats']['predicates']
    assert 'biolink:interacts_with' in summary_stats['edge_stats']['predicates']


def test_graph_summary2():
<<<<<<< HEAD
    inputs = [
        os.path.join(resource_dir, 'graph_nodes.tsv'),
        os.path.join(resource_dir, 'graph_edges.tsv')
    ]
    output = os.path.join(target_dir, 'graph_stats2.yaml')
    summary_stats = graph_summary(inputs, 'tsv', None, output, report_type='knowledge-map')
    pprint.pprint(summary_stats)
=======
    """
    Test graph summary, where the output report type is knowledge-map.
    """
    inputs = [
        os.path.join(RESOURCE_DIR, 'graph_nodes.tsv'),
        os.path.join(RESOURCE_DIR, 'graph_edges.tsv')
    ]
    output = os.path.join(TARGET_DIR, 'graph_stats2.yaml')
    summary_stats = graph_summary(inputs, 'tsv', None, output, report_type='knowledge-map')
>>>>>>> f8777343

    assert os.path.exists(output)
    assert summary_stats
    assert 'knowledge_map' in summary_stats
    assert 'nodes' in summary_stats['knowledge_map']
    assert 'edges' in summary_stats['knowledge_map']


def test_validate():
    """
    Test graph validation.
    """
    inputs = [
        os.path.join(RESOURCE_DIR, 'valid.json'),
    ]
    output = os.path.join(TARGET_DIR, 'validation.log')
    errors = validate(inputs, 'json', None, output, False)
    assert os.path.exists(output)
    assert len(errors) == 0


@pytest.mark.skipif(not check_container(), reason=f'Container {CONTAINER_NAME} is not running')
def test_neo4j_upload(clean_slate):
    """
    Test upload to Neo4j.
    """
    inputs = [
        os.path.join(RESOURCE_DIR, 'graph_nodes.tsv'),
        os.path.join(RESOURCE_DIR, 'graph_edges.tsv')
    ]
    # upload
    t = neo4j_upload(inputs, 'tsv', None, uri=DEFAULT_NEO4J_URL, username=DEFAULT_NEO4J_USERNAME, password=DEFAULT_NEO4J_PASSWORD, stream=False)
    assert t.store.graph.number_of_nodes() == 512
    assert t.store.graph.number_of_edges() == 532


@pytest.mark.skip()
@pytest.mark.skipif(not check_container(), reason=f'Container {CONTAINER_NAME} is not running')
def test_neo4j_download(clean_slate):
    """
    Test download from Neo4j.
    """
    inputs = [
        os.path.join(RESOURCE_DIR, 'graph_nodes.tsv'),
        os.path.join(RESOURCE_DIR, 'graph_edges.tsv')
    ]
    output = os.path.join(TARGET_DIR, 'neo_download')
    # upload
    t1 = neo4j_upload(
        inputs=inputs,
        input_format='tsv',
        input_compression=None,
        uri=DEFAULT_NEO4J_URL,
        username=DEFAULT_NEO4J_USERNAME,
        password=DEFAULT_NEO4J_PASSWORD,
        stream=False
    )
    t2 = neo4j_download(
        uri=DEFAULT_NEO4J_URL,
        username=DEFAULT_NEO4J_USERNAME,
        password=DEFAULT_NEO4J_PASSWORD,
        output=output,
        output_format='tsv',
        output_compression=None,
        stream=False
    )
    assert os.path.exists(f"{output}_nodes.tsv")
    assert os.path.exists(f"{output}_edges.tsv")
    assert t1.store.graph.number_of_nodes() == t2.store.graph.number_of_nodes()
    assert t1.store.graph.number_of_edges() == t2.store.graph.number_of_edges()


def test_transform1():
    """
    Transform graph from TSV to JSON.
    """
    inputs = [
        os.path.join(RESOURCE_DIR, 'graph_nodes.tsv'),
        os.path.join(RESOURCE_DIR, 'graph_edges.tsv')
    ]
    output = os.path.join(TARGET_DIR, 'graph.json')
    transform(
        inputs=inputs,
        input_format='tsv',
        input_compression=None,
        output=output,
        output_format='json',
        output_compression=None
    )
    assert os.path.exists(output)
    data = json.load(open(output, 'r'))
    assert 'nodes' in data
    assert 'edges' in data
    assert len(data['nodes']) == 512
    assert len(data['edges']) == 532


def test_transform2():
    """
    Transform from a test transform YAML.
    """
    transform_config = os.path.join(RESOURCE_DIR, 'test-transform.yaml')
    transform(None, transform_config=transform_config)
    assert os.path.exists(os.path.join(RESOURCE_DIR, 'graph_nodes.tsv'))
    assert os.path.exists(os.path.join(RESOURCE_DIR, 'graph_edges.tsv'))


def test_merge1():
    """
    Transform from test merge YAML.
    """
    merge_config = os.path.join(RESOURCE_DIR, 'test-merge.yaml')
    merge(merge_config=merge_config)
    assert os.path.join(TARGET_DIR, 'merged-graph_nodes.tsv')
    assert os.path.join(TARGET_DIR, 'merged-graph_edges.tsv')
    assert os.path.join(TARGET_DIR, 'merged-graph.json')


def test_merge2():
    """
    Transform selected source from test merge YAML and
    write selected destinations.
    """
    merge_config = os.path.join(RESOURCE_DIR, 'test-merge.yaml')
    merge(merge_config=merge_config, destination=['merged-graph-json'])
    assert os.path.join(TARGET_DIR, 'merged-graph.json')
<|MERGE_RESOLUTION|>--- conflicted
+++ resolved
@@ -21,24 +21,15 @@
 
 
 def test_graph_summary1():
-<<<<<<< HEAD
-=======
     """
     Test graph summary, where the output report type is kgx-map.
     """
->>>>>>> f8777343
     inputs = [
         os.path.join(RESOURCE_DIR, 'graph_nodes.tsv'),
         os.path.join(RESOURCE_DIR, 'graph_edges.tsv')
     ]
-<<<<<<< HEAD
-    output = os.path.join(target_dir, 'graph_stats1.yaml')
-    summary_stats = graph_summary(inputs, 'tsv', None, output, report_type='kgx-map')
-    pprint.pprint(summary_stats)
-=======
     output = os.path.join(TARGET_DIR, 'graph_stats1.yaml')
     summary_stats = graph_summary(inputs, 'tsv', None, output, report_type='kgx-map')
->>>>>>> f8777343
 
     assert os.path.exists(output)
     assert summary_stats
@@ -53,15 +44,6 @@
 
 
 def test_graph_summary2():
-<<<<<<< HEAD
-    inputs = [
-        os.path.join(resource_dir, 'graph_nodes.tsv'),
-        os.path.join(resource_dir, 'graph_edges.tsv')
-    ]
-    output = os.path.join(target_dir, 'graph_stats2.yaml')
-    summary_stats = graph_summary(inputs, 'tsv', None, output, report_type='knowledge-map')
-    pprint.pprint(summary_stats)
-=======
     """
     Test graph summary, where the output report type is knowledge-map.
     """
@@ -71,7 +53,6 @@
     ]
     output = os.path.join(TARGET_DIR, 'graph_stats2.yaml')
     summary_stats = graph_summary(inputs, 'tsv', None, output, report_type='knowledge-map')
->>>>>>> f8777343
 
     assert os.path.exists(output)
     assert summary_stats
