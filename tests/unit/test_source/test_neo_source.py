import pytest
from neo4j import GraphDatabase

from kgx.source import NeoSource
from kgx.transformer import Transformer
from tests.unit import (
    clean_database,
    DEFAULT_NEO4J_URL,
    DEFAULT_NEO4J_USERNAME,
    DEFAULT_NEO4J_PASSWORD,
    load_graph_dictionary,
    check_container,
    CONTAINER_NAME
)


queries = [
    "CREATE (n:`biolink:NamedThing` {id: 'A', name: 'A', category: ['biolink:NamedThing']})",
    "CREATE (n:`biolink:NamedThing` {id: 'B', name: 'B', category: ['biolink:NamedThing']})",
    "CREATE (n:`biolink:NamedThing` {id: 'C', name: 'C', category: ['biolink:NamedThing']})",
    """
    MATCH (s), (o)
    WHERE s.id = 'A' AND o.id = 'B'
    CREATE (s)-[p:`biolink:related_to` {subject: s.id, object: o.id, predicate: 'biolink:related_to', relation: 'biolink:related_to'}]->(o)
    RETURN p
    """,
    """
    MATCH (s), (o)
    WHERE s.id = 'A' AND o.id = 'C'
    CREATE (s)-[p:`biolink:related_to` {subject: s.id, object: o.id, predicate: 'biolink:related_to', relation: 'biolink:related_to'}]->(o)
    RETURN p
    """,
]


@pytest.mark.skipif(
    not check_container(), reason=f"Container {CONTAINER_NAME} is not running"
)
def test_read_neo(clean_database):
    """
    Read a graph from a Neo4j instance.
    """
<<<<<<< HEAD
    driver = GraphDatabase(
        DEFAULT_NEO4J_URL,
        username=DEFAULT_NEO4J_USERNAME,
        password=DEFAULT_NEO4J_PASSWORD,
    )
    for q in queries:
        driver.query(q)

    t = Transformer()
    s = NeoSource(t)
=======
    with GraphDatabase.driver(
            DEFAULT_NEO4J_URL,
            auth=(DEFAULT_NEO4J_USERNAME, DEFAULT_NEO4J_PASSWORD)
    ) as http_driver:
        session = http_driver.session()
        for q in queries:
            session.run(q)

    # Establish a fresh "Source" connection to the database
    s = NeoSource()
>>>>>>> 2e20cc54
    g = s.parse(
        uri=DEFAULT_NEO4J_URL,
        username=DEFAULT_NEO4J_USERNAME,
        password=DEFAULT_NEO4J_PASSWORD,
    )

    nodes, edges = load_graph_dictionary(g)

    assert len(nodes.keys()) == 3
    assert len(edges.keys()) == 2

    n1 = nodes["A"]
    assert n1["id"] == "A"
    assert n1["name"] == "A"
    assert "category" in n1 and "biolink:NamedThing" in n1["category"]

    e1 = edges[("A", "C")][0]
    assert e1["subject"] == "A"
    assert e1["object"] == "C"
    assert e1["predicate"] == "biolink:related_to"
    assert e1["relation"] == "biolink:related_to"<|MERGE_RESOLUTION|>--- conflicted
+++ resolved
@@ -40,18 +40,6 @@
     """
     Read a graph from a Neo4j instance.
     """
-<<<<<<< HEAD
-    driver = GraphDatabase(
-        DEFAULT_NEO4J_URL,
-        username=DEFAULT_NEO4J_USERNAME,
-        password=DEFAULT_NEO4J_PASSWORD,
-    )
-    for q in queries:
-        driver.query(q)
-
-    t = Transformer()
-    s = NeoSource(t)
-=======
     with GraphDatabase.driver(
             DEFAULT_NEO4J_URL,
             auth=(DEFAULT_NEO4J_USERNAME, DEFAULT_NEO4J_PASSWORD)
@@ -60,9 +48,9 @@
         for q in queries:
             session.run(q)
 
-    # Establish a fresh "Source" connection to the database
-    s = NeoSource()
->>>>>>> 2e20cc54
+    t = Transformer()
+    s = NeoSource(t)
+
     g = s.parse(
         uri=DEFAULT_NEO4J_URL,
         username=DEFAULT_NEO4J_USERNAME,
