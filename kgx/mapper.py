import networkx as nx
import logging, click, pandas

from prefixcommons.curie_util import expand_uri
<<<<<<< HEAD
from typing import Union, List, Dict
=======
from collections import defaultdict
from typing import Union, List
from bmt import Toolkit
>>>>>>> 774bf2e3

toolkit = None

def get_toolkit():
    """
    This method allows us to load the biolink model toolkit when it's needed,
    and not whenever this file is imported.
    """
    global toolkit

    if toolkit is None:
        toolkit = Toolkit()

    return toolkit


def map_graph(graph: nx.MultiDiGraph, mapping: Dict, preserve: bool = True) -> nx.MultiDiGraph:
    """
    Remap node identifiers in a networkx.MultiDiGraph based on a provided mapping.

    For nodes, the old identifier is saved as `source_curie` attribute.
    In case of edges,
    - if the node is the `subject` then the old identifier is saved as `source_subject`
    - if the node is the `object` then the old identifier is saved as `source_object`

    Parameters
    ----------
    graph: networkx.MultiDiGraph
        A graph
    mapping: dict
        Dictionary containing node identifier mappings
    preserve: bool
        Preserve the old identifier before remapping.

    Returns
    -------
    networkx.MultiDiGraph
        The graph with its nodes remapped

    """
    if preserve:
        for nid in graph.nodes():
            if nid in mapping:
                # add_node will append attributes
                graph.add_node(nid, source_curie=nid)
        for oid, sid in graph.edges():
            if oid in mapping:
                for ex in graph[oid][sid]:
                    graph[oid][sid][ex].update(source_object=oid)
            if sid in mapping:
                for ex in graph[oid][sid]:
                    graph[oid][sid][ex].update(source_subject=oid)
    nx.relabel_nodes(graph, mapping, copy=False)
    return graph


def graceful_update(a: Dict, b: Dict) -> Dict:
    """
    Update keys in dictionary `a` with new values from dictionary `b`.

    This method will not change the `type` of a value that already exists
    in dictionary `a`. If a value in dictionary `a` is a list, then the
    new values from dictionary `b` will be appended to the existing list.

    Parameters
    ----------
    a: dict
        Dictionary to update
    b: dict
        Dictionary with keys to update along with new values

    Returns
    -------
    dict
        The updated dictionary

    """
    for key, value in b.items():
        if key in a:
            if isinstance(a[key], list) and isinstance(value, list):
                for x in value:
                    if x not in a[key]:
                        a[key].append(x)
            elif isinstance(a[key], list) and not isinstance(value, list):
                if value not in a[key]:
                    a[key].append(value)
            elif a[key] is None:
                a[key] = value
            else:
                pass
        else:
            a[key] = value
    return a


def relabel_nodes(graph: nx.MultiDiGraph, mapping: Dict) -> nx.MultiDiGraph:
    """
    Performs the relabelling of nodes, and ensures that node attributes are
    copied over appropriately.

    Example:
        graph = nx.Graph()

        graph.add_edge('a', 'b')
        graph.add_edge('c', 'd')

        graph.node['a']['synonym'] = ['A']
        graph.node['b']['synonym'] = ['B']
        graph.node['c']['synonym'] = ['C']
        graph.node['d']['synonym'] = ['D']

        graph = relabel_nodes(graph, {'c' : 'b'})

        for n in graph.nodes():
            print(n, graph.node[n])
    Output:
        a {'synonym': ['A']}
        b {'synonym': ['B', 'C']}
        d {'synonym': ['D']}

    """
    logging.info("Relabeling {} nodes".format(len(mapping)))
    g = nx.relabel_nodes(graph, mapping, copy=True)
    logging.info("Merging node attributes")
    with click.progressbar(graph.nodes(), label='Progress') as bar:
        for n in bar:
            if n in mapping:
                graceful_update(g.node[mapping[n]], graph.node[n])
            elif n in g:
                graceful_update(g.node[n], graph.node[n])
            else:
                pass
    return g


def listify(o: object) -> Union[list, set, tuple]:
    """
    Enclose a given object in a list.
    If the object itself is a list, set or tuple then it returns the
    object unchanged.

    Parameters
    ----------
    o: object
        Any valid object

    Returns
    -------
    Union[list, set, tuple]
        A list or set or tuple

    """
    if isinstance(o, (list, set, tuple)):
        return o
    else:
        return [o]


def get_prefix(curie: str, default: str = None) -> str:
    """
    Get prefix for a given CURIE.
    Returns `default` if no prefix is found.

    Parameters
    ----------
    curie: str
        A CURIE
    default: str
        Default value to return, if no prefix found

    Returns
    -------
    str
        The prefix of a given CURIE

    """
    prefix = None
    if ':' in curie:
        prefix, _ = curie.rsplit(':', 1)
    else:
        prefix = default
    return prefix


def build_sort_key(list_of_prefixes: List[List[str]]):
    """
    For a list of lists of prefixes, gets the lowest
    index of a matching prefix.

    Parameters
    ----------
    list_of_prefixes: list
        A list of lists of prefixes

    """
    def key(n):
        k = len(list_of_prefixes) + 1
        p = get_prefix(n, default='').upper()
        for prefixes in list_of_prefixes:
            for i, prefix in enumerate(prefixes):
                if p == prefix.upper():
                    if i < k:
                        k = i
        return k
    return key

class ReportBuilder(object):
    def __init__(self, graph):
        self.graph = graph
        self.records = []
    def add(self, node, xref):
        provided_by = self.graph.node[node].get('provided_by')
        if provided_by is not None:
            provided_by = '; '.join(provided_by)
        self.records.append({
            'node' : node,
            'xref' : xref,
            'provided_by' : provided_by,
        })

    def to_csv(self, path, **kwargs):
        df = pandas.DataFrame(self.records)
        df = df[['node', 'xref', 'provided_by']]

        if 'index' not in kwargs:
            kwargs['index'] = False

        df.to_csv(path, **kwargs)

def update(d:dict, key, value):
    if key is None or value is None:
        return

    if isinstance(value, list):
        for v in value:
            update(d, key, v)

    if key in d:
        if isinstance(d, list):
            if value not in d[key]:
                d[key].append(value)
        elif d[key] != value:
            d[key] = [d[key], value]
    else:
        d[key] = value

def build_clique_graph(graph:nx.Graph) -> nx.Graph:
    """
    Builds a graph induced by `same_as` relationships.
    """

    cliqueGraph = nx.Graph()

    with click.progressbar(graph.nodes(), label='building cliques') as bar:
        for n in bar:
            attr_dict = graph.node[n]
            if 'same_as' in attr_dict:
                for m in attr_dict['same_as']:
                    cliqueGraph.add_edge(n, m, provided_by=attr_dict['provided_by'])
                    for key, value in graph.node[n].items():
                        update(cliqueGraph.node[n], key, value)
                    update(cliqueGraph.node[n], 'is_node', True)

    return cliqueGraph

def clique_merge(graph:nx.Graph, report=False) -> nx.Graph:
    """
    Builds up cliques using the `same_as` attribute of each node. Uses those
    cliques to build up a mapping for relabelling nodes. Chooses labels so as
    to preserve the original nodes, rather than taking xrefs that don't appear
    as nodes in the graph.

    This method will also expand the `same_as` attribute of the nodes to
    include the discovered clique.
    """
    original_size = len(graph)
    print('original graph has {} nodes'.format(original_size))

    cliqueGraph = nx.Graph()

    with click.progressbar(graph.nodes(data=True), label='building cliques from same_as node property') as bar:
        for n, attr_dict in bar:
            if 'same_as' in attr_dict:
                for m in attr_dict['same_as']:
                    cliqueGraph.add_edge(n, m)

    with click.progressbar(graph.edges(data=True), label='building cliques from same_as edges') as bar:
        for u, v, attr_dict in bar:
            if 'edge_label' in attr_dict and attr_dict['edge_label'] == 'same_as':
                cliqueGraph.add_edge(u, v)

    edges = []
    with click.progressbar(cliqueGraph.edges(), label='Breaking invalid cliques') as bar:
        for u, v in bar:
            try:
                u_categories = graph.node[u].get('category', [])
                v_categories = graph.node[v].get('category', [])
            except:
                continue
            l = len(edges)
            for a in u_categories:
                if len(edges) > l:
                    break
                for b in v_categories:
                    a_ancestors = get_toolkit().ancestors(a)
                    b_ancestors = get_toolkit().ancestors(b)
                    if a not in b_ancestors and b not in a_ancestors:
                        edges.append((u, v))
                        break

    print('breaking {} many edges'.format(len(edges)))
    cliqueGraph.remove_edges_from(edges)

    mapping = {}

    connected_components = list(nx.connected_components(cliqueGraph))

    print('Discovered {} cliques'.format(len(connected_components)))

    with click.progressbar(connected_components, label='building mapping') as bar:
        for nodes in bar:
            nodes = list(nodes)
            categories = set()
            for n in nodes:
                if not graph.has_node(n):
                    continue

                attr_dict = graph.node[n]

                attr_dict['same_as'] = nodes

                if 'category' in attr_dict:
                    categories.update(listify(attr_dict['category']))

                if 'categories' in attr_dict:
                    categories.update(listify(attr_dict['categories']))

            list_of_prefixes = []
            for category in categories:
                try:
                    list_of_prefixes.append(get_toolkit().get_element(category).id_prefixes)
                except:
                    pass

            nodes.sort()
            nodes.sort(key=build_sort_key(list_of_prefixes))

            for n in nodes:
                if n != nodes[0]:
                    mapping[n] = nodes[0]

    g = relabel_nodes(graph, mapping)

    edges = []
    for u, v, key, data in g.edges(keys=True, data=True):
        if data['edge_label'] == 'same_as':
            edges.append((u, v, key))
    g.remove_edges_from(edges)

    for n, data in g.nodes(data=True):
        data['iri'] = expand_uri(n)
        if 'id' in data and data['id'] != n:
            data['id'] = n
        if 'same_as' in data and n in data['same_as']:
            data['same_as'].remove(n)
            if data['same_as'] == []:
                del data['same_as']

    final_size = len(g)
    print('Resulting graph has {} nodes'.format(final_size))
    print('Eliminated {} nodes'.format(original_size - final_size))

    return g<|MERGE_RESOLUTION|>--- conflicted
+++ resolved
@@ -2,13 +2,7 @@
 import logging, click, pandas
 
 from prefixcommons.curie_util import expand_uri
-<<<<<<< HEAD
 from typing import Union, List, Dict
-=======
-from collections import defaultdict
-from typing import Union, List
-from bmt import Toolkit
->>>>>>> 774bf2e3
 
 toolkit = None
 
