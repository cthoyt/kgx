"""
Information Resource (InfoRes) utilities
"""
import re
from typing import Optional, Tuple, Callable, Dict, List, Any

from kgx.utils.kgx_utils import knowledge_provenance_properties, column_types
from kgx.error_detection import ErrorType, MessageLevel
from kgx.config import get_logger

log = get_logger()


class InfoResContext:
    """
    Information Resource CURIE management context for knowledge sources.
    """

    def __init__(self):

        self.default_provenance = "Graph"

        # this dictionary captures the operational mappings
        # for a specified knowledge source field in the graph
        self.mapping: Dict[str, Any] = dict()

        # this dictionary records specific knowledge source
        # name to infores associations for the given graph
        self.catalog: Dict[str, str] = dict()

    def get_catalog(self) -> Dict[str, str]:
        """
        Retrieves the catalog of mappings of Knowledge Source names to an InfoRes.

        Returns
        -------
        Dict[str, str]
            Dictionary where the index string is Knowledge Source Names and values are the corresponding InfoRes CURIE

        """
        return self.catalog

    class InfoResMapping:
        """
        Knowledge Source mapping onto an Information Resource identifier.
        """

        def __init__(self, context, ksf: str):
            """
            InfoRes mapping specification for a single knowledge_source (or related) field

            Parameters
            ----------
            context: InfoResContext
                The KGX knowledge graph and default configuration context within which this InfoResMapping exists.
            ksf: str
                Knowledge Source Field being processed.

            """
            self.context = context  # parent InfoRes context
            self.ksf = ksf  # 'Knowledge Source Field' slot name
            self.filter = None
            self.substr = ""
            self.prefix = ""

        def processor(self, infores_rewrite_filter: Optional[Tuple] = None) -> Callable:
            """
            Full processor of a Knowledge Source name into an InfoRes. The conversion is made based on
            client-caller specified rewrite rules for a given knowledge source field ('ksf').

            Parameters
            ----------
            infores_rewrite_filter: Optional[Tuple]
                The presence of this optional Tuple argument signals an InfoRes rewrite of any
                knowledge source field name in node and edge data records.
                The mere presence of a (possibly empty) Tuple signals a rewrite. If the Tuple is empty,
                then only a standard transformation of the field value is performed. If the Tuple has
                an infores_rewrite[0] value, it is assumed to be a regular expression (string) to match
                against. If there is no infores_rewrite[1] value or it is empty, then matches of the
                infores_rewrite[0] are simply deleted from the field value prior to coercing the field
                value into an InfoRes CURIE. Otherwise, a non-empty second string value of infores_rewrite[1]
                is a substitution string for the regex value matched in the field. If the Tuple contains
                a third non-empty string (as infores_rewrite[2]), then the given string is added as a prefix
                to the InfoRes.  Whatever the transformations, unique InfoRes identifiers once generated,
                are used in the meta_knowledge_graph and also reported using the get_infores_catalog() method.

            Returns
            -------
            Callable
                A locally configured Callable that knows how to process
                a source name string into an infores CURIE, using on client-specified
                rewrite rules applied alongside standard formatting rules.

            """
            # Check for non-empty infores_rewrite_filter
            if infores_rewrite_filter:
                self.filter = (
                    re.compile(infores_rewrite_filter[0])
                    if infores_rewrite_filter[0]
                    else None
                )
                self.substr = (
                    infores_rewrite_filter[1] if len(infores_rewrite_filter) > 1 else ""
                )
                self.prefix = (
                    infores_rewrite_filter[2] if len(infores_rewrite_filter) > 2 else ""
                )

            def _get_infores(source: str) -> str:
                """
                Get InfoRes CURIE inferred from source name.

                Parameters
                ----------
                source: str
                    Name of Information Resource associated with the InfoRes
                    (i.e. from which the InfoRes was inferred)

                Returns
                -------
                str:
                    infores CURIE, retrieved or generated.

                """
                if source in self.context.catalog:
                    return self.context.catalog[source]
                else:
                    infores: str = _process_infores(source)
                    if infores:
                        self.context.catalog[source] = infores
                        return infores
                    else:
                        return ""

            def _process_infores(source: str) -> str:
                """
                Process a single knowledge Source name  string into an infores, by applying rules
                in the _infores_processor() closure context, followed by standard formatting.

                Parameters
                ----------
                source: str
                    Knowledge source name string being processed.

                Returns
                -------
                str
                    Infores CURIE inferred from the input Knowledge Source name string.

                """
                # don't touch something that already looks like an infores CURIE
                if source.startswith("infores:"):
                    return source

                if self.filter:
                    infores = self.filter.sub(self.substr, source)
                else:
                    infores = source
                infores = self.prefix + " " + infores
                infores = infores.strip()
                infores = infores.lower()
                infores = re.sub(r"\s+", "_", infores)
                infores = re.sub(r"\.+", "_", infores)
                infores = re.sub(r"[\W]", "", infores)
                infores = re.sub(r"_", "-", infores)

                infores = "infores:" + infores

                return infores

            def parser_list(sources: Optional[List[str]] = None) -> List[str]:
                """
                Infores parser for a list of input knowledge source names.

                Parameters
                ----------
                sources: List[str]
                    List of Knowledge source name strings being processed.

                Returns
                -------
                List[str]
                    Source name strings transformed into infores CURIES, using _process_infores().

                """
                if not sources:
                    return [self.context.default_provenance]
                results: List[str] = list()
                for source in sources:
                    infores = _get_infores(source)
                    if infores:
                        results.append(infores)
                return results

            def parser_scalar(source=None) -> str:
                """
                Infores parser for a single knowledge source name string.

                Parameters
                ----------
                source: str
                    Knowledge source name string being processed.

                Returns
                -------
                str
                    Source name string transformed into an infores CURIE, using _process_infores().

                """
                return (
                    self.context.default_provenance
                    if not source
                    else _get_infores(source)
                )

            if self.ksf in column_types and column_types[self.ksf] == list:
                return parser_list
            else:
                # not sure how safe an assumption for all non-list column_types, but...
                return parser_scalar

        def default(self, default=None):
            """
            Lightweight alternative to the KS processor() which simply assigns knowledge_source fields
            simple client-defined default knowledge source strings (not constrained to be formatted as infores CURIEs).

            Parameters
            ----------
            default: str
                (Optional) default value of the knowledge source field.

            Returns
            -------
            Callable
                A locally configured Callable that knows how to process a source name string
                (possibly empty) into a suitable (possibly default) infores string identifier.

            """

            def default_value_list(sources: List[str] = None):
                """
                Infores default method for a list of input knowledge source names.

                Parameters
                ----------
                sources: List[str]
                    List of Knowledge source name strings being processed.

                Returns
                -------
                List[str]
                    Infores identifiers mapped to input source strings.

                """
                if not default:
                    return list()
                if not sources:
                    return [default]
                else:
                    return sources

            def default_value_scalar(source=None):
                """
                Infores default method for single input knowledge source name.

                Parameters
                ----------
                source: str
                    Knowledge source name string being processed.

                Returns
                -------
                str
                    Infores identifier mapped to the input source string.

                """
                if not default:
                    return None
                if not source:
                    return default
                else:
                    return source

            if self.ksf in column_types and column_types[self.ksf] == list:
                return default_value_list
            else:
                # not sure how safe an assumption for non-list column_types, but...
                return default_value_scalar

        def set_provenance_map_entry(self, ksf_value: Any) -> Any:
            """
            Set up a provenance (Knowledge Source to InfoRes) map entry
            """
            if isinstance(ksf_value, str):
                ksf_value = ksf_value.strip()
                if ksf_value.lower() == "true":
                    mapping = self.processor()
                elif ksf_value.lower() == "false":
                    mapping = self.default()  # source suppressed
                else:
                    mapping = self.default(ksf_value)
            elif isinstance(ksf_value, bool):
                if ksf_value:
                    mapping = self.processor()
                else:  # false, ignore this source?
                    mapping = self.default()  # source suppressed
            elif isinstance(ksf_value, (list, set, tuple)):
                mapping = self.processor(infores_rewrite_filter=ksf_value)
            else:
                mapping = ksf_value
            return mapping

    def get_mapping(self, ksf: str) -> InfoResMapping:
        """
        InfoRes mapping for a specified knowledge source field ('ksf').

        Parameters
        ----------
        ksf: str
            Knowledge Source Field whose mapping is being managed.

        """
        irm = self.InfoResMapping(self, ksf)
        return irm

    def set_provenance_map(self, kwargs: Dict):
        """
        A knowledge_source property indexed map set up with various mapping
        Callable methods to process input knowledge source values into
        suitable InfoRes identifiers.

        Parameters
        ----------
        kwargs: Dict
            The input keyword argument dictionary was likely propagated from the
            Transformer.transform() method input_args, and is here harvested for
            static defaults or rewrite rules for knowledge_source slot InfoRes value processing.

        """
        if "default_provenance" in kwargs:
            self.default_provenance = kwargs.pop("default_provenance")

        ksf_found = []
        for ksf in knowledge_provenance_properties:
            if ksf in kwargs:
                ksf_found.append(ksf)
                ksf_value = kwargs.pop(ksf)
                if isinstance(ksf_value, dict):
                    for ksf_pattern in ksf_value.keys():
                        if ksf not in self.mapping:
                            self.mapping[ksf] = dict()
                        ir = self.get_mapping(ksf)
                        self.mapping[ksf][ksf_pattern] = ir.set_provenance_map_entry(
                            ksf_value[ksf_pattern]
                        )
                else:
                    ir = self.get_mapping(ksf)
                    self.mapping[ksf] = ir.set_provenance_map_entry(ksf_value)
        # if none specified, add at least one generic 'knowledge_source'
        if len(ksf_found) == 0:
            ir = self.get_mapping("knowledge_source")
            if "name" in kwargs:
                self.mapping["knowledge_source"] = ir.default(kwargs["name"])
            else:
                self.mapping["knowledge_source"] = ir.default(self.default_provenance)
        if "provided_by" not in self.mapping:
            ir = self.get_mapping("provided_by")
            self.mapping["provided_by"] = ir.default(self.default_provenance)

    def set_provenance(self, ksf: str, data: Dict):
        """
        Compute the knowledge_source value for the current node or edge data, using the
        infores rewrite context previously established by a call to set_provenance_map().

        Parameters
        ----------
        ksf: str
            Knowledge source field being processed.
        data: Dict
            Current node or edge data entry being processed.

        """

        if ksf not in data.keys():
            if ksf in self.mapping and not isinstance(self.mapping[ksf], dict):
                data[ksf] = self.mapping[ksf]()
            else:
                # if unknown ksf or is an inapplicable pattern
                # dictionary, then just set the value to the default
                data[ksf] = [self.default_provenance]
        else:
            # If data is s a non-string iterable then, coerce into a simple list of sources
            if isinstance(data[ksf], (list, set, tuple)):
                sources = list(data[ksf])
<<<<<<< HEAD
                print(sources)
=======
                print("sources", sources)
                print("data[ksf]", data[ksf])
>>>>>>> 66f4a00f
            else:
                # wraps knowledge sources that are multivalued in a list even if single valued
                # in ingest data
                if column_types[ksf] == list:
                    sources = [data[ksf]]
                else:
                    sources = data[ksf]
            if ksf in self.mapping:
                if isinstance(self.mapping[ksf], dict):
                    for pattern in self.mapping[ksf].keys():
                        for source in sources:
                            if re.compile(pattern).match(source):
                                data[ksf] = self.mapping[ksf][pattern]([source])
                            if data[ksf]:
                                break
                else:
                    data[ksf] = self.mapping[ksf](sources)
            else:  # leave data intact if no mapping found
                data[ksf] = sources

        # ignore if still empty at this point
        if not data[ksf]:
            data.pop(ksf)

    def set_node_provenance(self, node_data: Dict):
        """
        Sets the node knowledge_source value for the current node.

        Parameters
        ----------
        node_data: Dict
            Current node data entry being processed.

        """
        self.set_provenance("provided_by", node_data)

    def set_edge_provenance(self, edge_data: Dict):
        """
        Sets the edge knowledge_source value for the current edge. Edge knowledge_source properties
        include the 'knowledge_source' related properties.

        Parameters
        ----------
        edge_data: Dict
            Current edge data entry being processed.

        """
        data_fields = list(edge_data.keys())
        for ksf in data_fields:
            if ksf in knowledge_provenance_properties:
                self.set_provenance(ksf, edge_data)
        for ksf in self.mapping:
            if ksf != "provided_by":
                self.set_provenance(ksf, edge_data)<|MERGE_RESOLUTION|>--- conflicted
+++ resolved
@@ -392,12 +392,6 @@
             # If data is s a non-string iterable then, coerce into a simple list of sources
             if isinstance(data[ksf], (list, set, tuple)):
                 sources = list(data[ksf])
-<<<<<<< HEAD
-                print(sources)
-=======
-                print("sources", sources)
-                print("data[ksf]", data[ksf])
->>>>>>> 66f4a00f
             else:
                 # wraps knowledge sources that are multivalued in a list even if single valued
                 # in ingest data
