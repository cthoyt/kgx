--- conflicted
+++ resolved
@@ -28,16 +28,11 @@
     RdfSink,
     NullSink,
 )
-<<<<<<< HEAD
-from kgx.utils.kgx_utils import apply_graph_operations, GraphEntityType, knowledge_provenance_properties
-=======
-
 from kgx.utils.kgx_utils import (
     apply_graph_operations,
     GraphEntityType,
     knowledge_provenance_properties,
 )
->>>>>>> 47b07275
 
 SOURCE_MAP = {
     "tsv": TsvSource,
