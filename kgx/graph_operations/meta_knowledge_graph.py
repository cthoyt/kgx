--- conflicted
+++ resolved
@@ -207,38 +207,19 @@
         # to reduce storage in the main node catalog
         _category_curie_map: List[str] = list()
 
-<<<<<<< HEAD
         def __init__(self, category_curie: str):
             """
             MetaKnowledgeGraph.Category constructor.
 
             category_curie: str
                 Biolink Model category CURIE identifier.
-=======
-        def __init__(self, category: str, mkg):
-            """
-            MetaKnowledgeGraph.Category constructor.
-
-            category: str
-                Biolink Model category curie identifier.
-            mkg: parent MetaKnowledgeGraph of the Category
->>>>>>> 14943332
-
             """
             if not (_category_curie_regexp.fullmatch(category_curie) or category_curie == "unknown"):
                 raise RuntimeError("Invalid Biolink category CURIE: " + category_curie)
 
-<<<<<<< HEAD
             self.category_curie = category_curie
             if self.category_curie not in self._category_curie_map:
                 self._category_curie_map.append(self.category_curie)
-=======
-            self.category = category
-            self.mkg = mkg
-            
-            if category not in self._category_curie_map:
-                self._category_curie_map.append(category)
->>>>>>> 14943332
             self.category_stats: Dict[str, Any] = dict()
             self.category_stats['id_prefixes'] = set()
             self.category_stats['count'] = 0
@@ -433,7 +414,6 @@
         categories = data['category']
 
         # analyse them each independently...
-<<<<<<< HEAD
         for category_field in categories:
             self._process_category_field(category_field, n, data)
 
@@ -490,32 +470,6 @@
                 self.association_map[triple]['count_by_source']['unknown'] += 1
             else:
                 self.association_map[triple]['count_by_source']['unknown'] = 1
-=======
-        for category in categories:
-
-            # we note here that category_curie *may be*
-            # a piped '|' set of Biolink category CURIE values
-            category_list = category.split("|")
-
-            # analyse them each independently...
-            for category_curie in category_list:
-
-                if category_curie not in self.node_stats:
-                    try:
-                        self.node_stats[category_curie] = self.Category(category_curie, self)
-                    except RuntimeError:
-                        print(
-                            "Invalid  category CURIE '" + category_curie + "'.  Ignoring...",
-                            file=MetaKnowledgeGraph.error_log
-                        )
-                        continue
-
-                category = self.node_stats[category_curie]
-                category_idx: int = category.get_cid()
-                if category_idx not in self.node_catalog[n]:
-                    self.node_catalog[n].append(category_idx)
-                category.analyse_node_category(n, data)
->>>>>>> 14943332
 
     def analyse_edge(self, u, v, k, data) -> None:
         """
@@ -567,41 +521,7 @@
 
             for obj_cat_idx in self.node_catalog[v]:
 
-<<<<<<< HEAD
                 object_category: str = self.Category.get_category_curie_from_index(obj_cat_idx)
-=======
-                object_category = self.Category.get_category_curie(obj_cat_idx)
-
-                # Process the 'valid' S-P-O triple here...
-                triple = (subject_category, predicate, object_category)
-                if triple not in self.association_map:
-                    self.association_map[triple] = {
-                        'subject': triple[0],
-                        'predicate': triple[1],
-                        'object': triple[2],
-                        'relations': set(),
-                        'count_by_source': dict(),
-                        'count': 0
-                    }
-
-                if 'relation' in data and data['relation'] not in self.association_map[triple]['relations']:
-                    self.association_map[triple]['relations'].add(data['relation'])
-
-                self.association_map[triple]['count'] += 1
-                if 'provided_by' in data:
-                    for s in data['provided_by']:
-                        if self._infores_parser:
-                            s = self._infores_parser(s)
-                        if s not in self.association_map[triple]['count_by_source']:
-                            self.association_map[triple]['count_by_source'][s] = 1
-                        else:
-                            self.association_map[triple]['count_by_source'][s] += 1
-                else:
-                    if 'unknown' in self.association_map[triple]['count_by_source']:
-                        self.association_map[triple]['count_by_source']['unknown'] += 1
-                    else:
-                        self.association_map[triple]['count_by_source']['unknown'] = 1
->>>>>>> 14943332
 
                 self._process_triple(subject_category, predicate, object_category, data)
                 
