import re
from enum import Enum
from typing import List, TextIO, Optional, Dict, Set

import click
import validators

from kgx.config import get_jsonld_context, get_logger
from kgx.graph.base_graph import BaseGraph
from kgx.utils.kgx_utils import (
    get_toolkit,
    snakecase_to_sentencecase,
    sentencecase_to_snakecase,
    camelcase_to_sentencecase,
)
from kgx.prefix_manager import PrefixManager

logger = get_logger()


class ErrorType(Enum):
    """
    Validation error types
    """
    
    MISSING_NODE_PROPERTY = 1
    MISSING_EDGE_PROPERTY = 2
    INVALID_NODE_PROPERTY_VALUE_TYPE = 3
    INVALID_NODE_PROPERTY_VALUE = 4
    INVALID_EDGE_PROPERTY_VALUE_TYPE = 5
    INVALID_EDGE_PROPERTY_VALUE = 6
    NO_CATEGORY = 7
    INVALID_CATEGORY = 8
    NO_EDGE_PREDICATE = 9
    INVALID_EDGE_PREDICATE = 10


class MessageLevel(Enum):
    """
    Message level for validation reports
    """
    
    # Recommendations
    INFO = 1
    # Message to convey 'should'
    WARNING = 2
    # Message to convey 'must'
    ERROR = 3


class ValidationError(object):
    """
    ValidationError class that represents an error.

    Parameters
    ----------
    entity: str
        The node or edge entity that is failing validation
    error_type: kgx.validator.ErrorType
        The nature of the error
    message: str
        The error message
    message_level: kgx.validator.MessageLevel
        The message level

    """
    
    def __init__(
            self, entity: str, error_type: ErrorType, message: str, message_level: MessageLevel
    ):
        self.entity = entity
        self.error_type = error_type
        self.message = message
        self.message_level = message_level
    
    def __str__(self):
        return f"[{self.message_level.name}][{self.error_type.name}] {self.entity} - {self.message}"
    
    def as_dict(self):
        return {
            'entity': self.entity,
            'error_type': self.error_type.name,
            'message': self.message,
            'message_level': self.message_level.name,
        }


class Validator(object):
    """
    Class for validating a property graph.

    Parameters
    ----------
    verbose: bool
        Whether the generated report should be verbose or not (default: ``False``)

    """
    
    def __init__(self, verbose: bool = False):
        self.toolkit = get_toolkit()
        self.prefix_manager = PrefixManager()
        self.jsonld = get_jsonld_context()
        self.prefixes = Validator.get_all_prefixes(self.jsonld)
        self.required_node_properties = Validator.get_required_node_properties()
        self.required_edge_properties = Validator.get_required_edge_properties()
        self.verbose = verbose
<<<<<<< HEAD
        self.errors: List[ValidationError] = list()

    def __call__(self, rec: List):
        if len(rec) == 4:  # infer an edge record
            self.errors += self.analyse_edge(*rec)
        else:  # infer an node record
            self.errors += self.analyse_node(*rec)

    def get_errors(self):
        return self.errors

    def analyse_node(self, n, data):
        e1 = Validator.validate_node_properties(n, data, self.required_node_properties)
        e2 = Validator.validate_node_property_types(n, data)
        e3 = Validator.validate_node_property_values(n, data)
        e4 = Validator.validate_categories(n, data)
        return e1 + e2 + e3 + e4

    def analyse_edge(self, u, v, data):
        e1 = Validator.validate_edge_properties(u, v, data, self.required_edge_properties)
        e2 = Validator.validate_edge_property_types(u, v, data)
        e3 = Validator.validate_edge_property_values(u, v, data)
        e4 = Validator.validate_edge_predicate(u, v, data)
        return e1 + e2 + e3 + e4

=======
    
>>>>>>> 39285ec9
    @staticmethod
    def get_all_prefixes(jsonld: Optional[Dict] = None) -> set:
        """
        Get all prefixes from Biolink Model JSON-LD context.

        It also sets ``self.prefixes`` for subsequent access.

        Parameters
        ---------
        jsonld: Optional[Dict]
            The JSON-LD context

        Returns
        -------
        Optional[Dict]
            A set of prefixes

        """
        if not jsonld:
            jsonld = get_jsonld_context()
        prefixes: Set = set(
                k for k, v in jsonld.items()
                if isinstance(v, str) or
                  (isinstance(v, dict) and v.setdefault('@prefix', False))
        )  # @type: ignored
        if 'biolink' not in prefixes:
            prefixes.add('biolink')
        return prefixes
    
    @staticmethod
    def get_required_node_properties() -> list:
        """
        Get all properties for a node that are required, as defined by Biolink Model.

        Returns
        -------
        list
            A list of required node properties

        """
        toolkit = get_toolkit()
        node_properties = toolkit.get_all_node_properties()
        required_properties = []
        for p in node_properties:
            element = toolkit.get_element(p)
            if element and element.deprecated is None:
                if hasattr(element, 'required') and element.required:
                    formatted_name = sentencecase_to_snakecase(element.name)
                    required_properties.append(formatted_name)
                elif element.name == 'category':
                    formatted_name = sentencecase_to_snakecase(element.name)
                    required_properties.append(formatted_name)
        return required_properties
    
    @staticmethod
    def get_required_edge_properties() -> list:
        """
        Get all properties for an edge that are required, as defined by Biolink Model.

        Returns
        -------
        list
            A list of required edge properties

        """
        toolkit = get_toolkit()
        edge_properties = toolkit.get_all_edge_properties()
        required_properties = []
        for p in edge_properties:
            element = toolkit.get_element(p)
            if element and element.deprecated is None:
                if hasattr(element, 'required') and element.required:
                    formatted_name = sentencecase_to_snakecase(element.name)
                    required_properties.append(formatted_name)
        return required_properties
    
    def validate(self, graph: BaseGraph) -> list:
        """
        Validate nodes and edges in a graph.
        TODO: Support strict mode

        Parameters
        ----------
        graph: kgx.graph.base_graph.BaseGraph
            The graph to validate

        Returns
        -------
        list
            A list of errors for a given graph

        """
        node_errors = self.validate_nodes(graph)
        edge_errors = self.validate_edges(graph)
<<<<<<< HEAD
        self.errors = node_errors + edge_errors
        return self.errors

=======
        return node_errors + edge_errors
    
>>>>>>> 39285ec9
    def validate_nodes(self, graph: BaseGraph) -> list:
        """
        Validate all the nodes in a graph.

        This method validates for the following,
        - Node properties
        - Node property type
        - Node property value type
        - Node categories

        Parameters
        ----------
        graph: kgx.graph.base_graph.BaseGraph
            The graph to validate

        Returns
        -------
        list
            A list of errors for a given graph

        """
        errors = []
        with click.progressbar(graph.nodes(data=True), label='Validating nodes in graph') as bar:
            for n, data in bar:
                errors += self.analyse_node(n, data)
        return errors
    
    def validate_edges(self, graph: BaseGraph) -> list:
        """
        Validate all the edges in a graph.

        This method validates for the following,
        - Edge properties
        - Edge property type
        - Edge property value type
        - Edge label

        Parameters
        ----------
        graph: kgx.graph.base_graph.BaseGraph
            The graph to validate

        Returns
        -------
        list
            A list of errors for a given graph

        """
        errors = []
        with click.progressbar(graph.edges(data=True), label='Validate edges in graph') as bar:
            for u, v, data in bar:
                errors += self.analyse_edge(u, v, data)
        return errors
    
    @staticmethod
    def validate_node_properties(node: str, data: dict, required_properties: list) -> list:
        """
        Checks if all the required node properties exist for a given node.

        Parameters
        ----------
        node: str
            Node identifier
        data: dict
            Node properties
        required_properties: list
            Required node properties

        Returns
        -------
        list
            A list of errors for a given node

        """
        errors = []
        for p in required_properties:
            if p not in data:
                error_type = ErrorType.MISSING_NODE_PROPERTY
                message = f"Required node property '{p}' missing"
                errors.append(ValidationError(node, error_type, message, MessageLevel.ERROR))
        return errors
    
    @staticmethod
    def validate_edge_properties(
            subject: str, object: str, data: dict, required_properties: list
    ) -> list:
        """
        Checks if all the required edge properties exist for a given edge.

        Parameters
        ----------
        subject: str
            Subject identifier
        object: str
            Object identifier
        data: dict
            Edge properties
        required_properties: list
            Required edge properties

        Returns
        -------
        list
            A list of errors for a given edge

        """
        errors = []
        for p in required_properties:
            if p not in data:
                if p == 'association_id':
                    # check for 'id' property instead
                    if 'id' not in data:
                        error_type = ErrorType.MISSING_EDGE_PROPERTY
                        message = f"Required edge property '{p}' missing"
                        errors.append(
                            ValidationError(
                                f"{subject}-{object}", error_type, message, MessageLevel.ERROR
                            )
                        )
                else:
                    error_type = ErrorType.MISSING_EDGE_PROPERTY
                    message = f"Required edge property '{p}' missing"
                    errors.append(
                        ValidationError(
                            f"{subject}-{object}", error_type, message, MessageLevel.ERROR
                        )
                    )
        return errors
    
    @staticmethod
    def validate_node_property_types(node: str, data: dict) -> list:
        """
        Checks if node properties have the expected value type.

        Parameters
        ----------
        node: str
            Node identifier
        data: dict
            Node properties

        Returns
        -------
        list
            A list of errors for a given node

        """
        toolkit = get_toolkit()
        errors = []
        error_type = ErrorType.INVALID_NODE_PROPERTY_VALUE_TYPE
        if not isinstance(node, str):
            message = "Node property 'id' expected to be of type 'string'"
            errors.append(ValidationError(node, error_type, message, MessageLevel.ERROR))
        
        for key, value in data.items():
            element = toolkit.get_element(key)
            if element:
                if hasattr(element, 'typeof'):
                    if element.typeof == 'string' and not isinstance(value, str):
                        message = f"Node property '{key}' expected to be of type '{element.typeof}'"
                        errors.append(
                            ValidationError(node, error_type, message, MessageLevel.ERROR)
                        )
                    elif (
                            element.typeof == 'uriorcurie'
                            and not isinstance(value, str)
                            and not validators.url(value)
                    ):
                        message = f"Node property '{key}' expected to be of type 'uri' or 'CURIE'"
                        errors.append(
                            ValidationError(node, error_type, message, MessageLevel.ERROR)
                        )
                    elif element.typeof == 'double' and not isinstance(value, (int, float)):
                        message = f"Node property '{key}' expected to be of type '{element.typeof}'"
                        errors.append(
                            ValidationError(node, error_type, message, MessageLevel.ERROR)
                        )
                    else:
                        logger.warning(
                            "Skipping validation for Node property '{}'. Expected type '{}' vs Actual type '{}'".format(
                                key, element.typeof, type(value)
                            )
                        )
                if hasattr(element, 'multivalued'):
                    if element.multivalued:
                        if not isinstance(value, list):
                            message = f"Multi-valued node property '{key}' expected to be of type '{list}'"
                            errors.append(
                                ValidationError(node, error_type, message, MessageLevel.ERROR)
                            )
                    else:
                        if isinstance(value, (list, set, tuple)):
                            message = f"Single-valued node property '{key}' expected to be of type '{str}'"
                            errors.append(
                                ValidationError(node, error_type, message, MessageLevel.ERROR)
                            )
        return errors
    
    @staticmethod
    def validate_edge_property_types(subject: str, object: str, data: dict) -> list:
        """
        Checks if edge properties have the expected value type.

        Parameters
        ----------
        subject: str
            Subject identifier
        object: str
            Object identifier
        data: dict
            Edge properties

        Returns
        -------
        list
            A list of errors for a given edge

        """
        toolkit = get_toolkit()
        errors = []
        error_type = ErrorType.INVALID_EDGE_PROPERTY_VALUE_TYPE
        if not isinstance(subject, str):
            message = "'subject' of an edge expected to be of type 'string'"
            errors.append(
                ValidationError(f"{subject}-{object}", error_type, message, MessageLevel.ERROR)
            )
        if not isinstance(object, str):
            message = "'object' of an edge expected to be of type 'string'"
            errors.append(
                ValidationError(f"{subject}-{object}", error_type, message, MessageLevel.ERROR)
            )
        
        for key, value in data.items():
            element = toolkit.get_element(key)
            if element:
                if hasattr(element, 'typeof'):
                    if element.typeof == 'string' and not isinstance(value, str):
                        message = f"Edge property '{key}' expected to be of type 'string'"
                        errors.append(
                            ValidationError(
                                f"{subject}-{object}", error_type, message, MessageLevel.ERROR
                            )
                        )
                    elif (
                            element.typeof == 'uriorcurie'
                            and not isinstance(value, str)
                            and not validators.url(value)
                    ):
                        message = f"Edge property '{key}' expected to be of type 'uri' or 'CURIE'"
                        errors.append(
                            ValidationError(
                                f"{subject}-{object}", error_type, message, MessageLevel.ERROR
                            )
                        )
                    elif element.typeof == 'double' and not isinstance(value, (int, float)):
                        message = f"Edge property '{key}' expected to be of type 'double'"
                        errors.append(
                            ValidationError(
                                f"{subject}-{object}", error_type, message, MessageLevel.ERROR
                            )
                        )
                    else:
                        logger.warning(
                            "Skipping validation for Edge property '{}'. Expected type '{}' vs Actual type '{}'".format(
                                key, element.typeof, type(value)
                            )
                        )
                if hasattr(element, 'multivalued'):
                    if element.multivalued:
                        if not isinstance(value, list):
                            message = (
                                f"Multi-valued edge property '{key}' expected to be of type 'list'"
                            )
                            errors.append(
                                ValidationError(
                                    f"{subject}-{object}", error_type, message, MessageLevel.ERROR
                                )
                            )
                    else:
                        if isinstance(value, (list, set, tuple)):
                            message = (
                                f"Single-valued edge property '{key}' expected to be of type 'str'"
                            )
                            errors.append(
                                ValidationError(
                                    f"{subject}-{object}", error_type, message, MessageLevel.ERROR
                                )
                            )
        return errors
    
    @staticmethod
    def validate_node_property_values(node: str, data: dict) -> list:
        """
        Validate a node property's value.

        Parameters
        ----------
        node: str
            Node identifier
        data: dict
            Node properties

        Returns
        -------
        list
            A list of errors for a given node

        """
        errors = []
        error_type = ErrorType.INVALID_NODE_PROPERTY_VALUE
        if not PrefixManager.is_curie(node):
            message = f"Node property 'id' expected to be of type 'CURIE'"
            errors.append(ValidationError(node, error_type, message, MessageLevel.ERROR))
        else:
            prefix = PrefixManager.get_prefix(node)
            if prefix and prefix not in Validator.get_all_prefixes():
                message = f"Node property 'id' has a value '{node}' with a CURIE prefix '{prefix}' is not represented in Biolink Model JSON-LD context"
                errors.append(ValidationError(node, error_type, message, MessageLevel.ERROR))
        return errors
    
    @staticmethod
    def validate_edge_property_values(subject: str, object: str, data: dict) -> list:
        """
        Validate an edge property's value.

        Parameters
        ----------
        subject: str
            Subject identifier
        object: str
            Object identifier
        data: dict
            Edge properties

        Returns
        -------
        list
            A list of errors for a given edge

        """
        errors = []
        error_type = ErrorType.INVALID_EDGE_PROPERTY_VALUE
        prefixes = Validator.get_all_prefixes()
        
        if PrefixManager.is_curie(subject):
            prefix = PrefixManager.get_prefix(subject)
            if prefix and prefix not in prefixes:
                message = f"Edge property 'subject' has a value '{subject}' with a CURIE prefix '{prefix}' that is not represented in Biolink Model JSON-LD context"
                errors.append(
                    ValidationError(f"{subject}-{object}", error_type, message, MessageLevel.ERROR)
                )
        else:
            message = f"Edge property 'subject' has a value '{subject}' which is not a proper CURIE"
            errors.append(
                ValidationError(f"{subject}-{object}", error_type, message, MessageLevel.ERROR)
            )
        
        if PrefixManager.is_curie(object):
            prefix = PrefixManager.get_prefix(object)
            if prefix not in prefixes:
                message = f"Edge property 'object' has a value '{object}' with a CURIE prefix '{prefix}' that is not represented in Biolink Model JSON-LD context"
                errors.append(
                    ValidationError(f"{subject}-{object}", error_type, message, MessageLevel.ERROR)
                )
        else:
            message = f"Edge property 'object' has a value '{object}' which is not a proper CURIE"
            errors.append(
                ValidationError(f"{subject}-{object}", error_type, message, MessageLevel.ERROR)
            )
        if 'relation' in data:
            if PrefixManager.is_curie(data['relation']):
                prefix = PrefixManager.get_prefix(data['relation'])
                if prefix not in prefixes:
                    message = f"Edge property 'relation' has a value '{data['relation']}' with a CURIE prefix '{prefix}' that is not represented in Biolink Model JSON-LD context"
                    errors.append(
                        ValidationError(
                            f"{subject}-{object}", error_type, message, MessageLevel.ERROR
                        )
                    )
            else:
                message = f"Edge property 'relation' has a value '{data['relation']}' which is not a proper CURIE"
                errors.append(
                    ValidationError(f"{subject}-{object}", error_type, message, MessageLevel.ERROR)
                )
        return errors
    
    @staticmethod
    def validate_categories(node: str, data: dict) -> list:
        """
        Validate ``category`` field of a given node.

        Parameters
        ----------
        node: str
            Node identifier
        data: dict
            Node properties

        Returns
        -------
        list
            A list of errors for a given node

        """
        toolkit = get_toolkit()
        error_type = ErrorType.INVALID_CATEGORY
        errors = []
        categories = data.get('category')
        if categories is None:
            message = "Node does not have a 'category' property"
            errors.append(ValidationError(node, error_type, message, MessageLevel.ERROR))
        elif not isinstance(categories, list):
            message = f"Node property 'category' expected to be of type {list}"
            errors.append(ValidationError(node, error_type, message, MessageLevel.ERROR))
        else:
            for category in categories:
                if PrefixManager.is_curie(category):
                    category = PrefixManager.get_reference(category)
                m = re.match(r"^([A-Z][a-z\d]+)+$", category)
                if not m:
                    # category is not CamelCase
                    error_type = ErrorType.INVALID_CATEGORY
                    message = f"Category '{category}' is not in CamelCase form"
                    errors.append(ValidationError(node, error_type, message, MessageLevel.ERROR))
                formatted_category = camelcase_to_sentencecase(category)
                if not toolkit.is_category(formatted_category):
                    message = f"Category '{category}' not in Biolink Model"
                    errors.append(ValidationError(node, error_type, message, MessageLevel.ERROR))
                else:
                    c = toolkit.get_element(formatted_category.lower())
                    if c:
                        if category != c.name and category in c.aliases:
                            message = f"Category {category} is actually an alias for {c.name}; Should replace '{category}' with '{c.name}'"
                            errors.append(
                                ValidationError(node, error_type, message, MessageLevel.ERROR)
                            )
        return errors
    
    @staticmethod
    def validate_edge_predicate(subject: str, object: str, data: dict) -> list:
        """
        Validate ``edge_predicate`` field of a given edge.

        Parameters
        ----------
        subject: str
            Subject identifier
        object: str
            Object identifier
        data: dict
            Edge properties

        Returns
        -------
        list
            A list of errors for a given edge

        """
        toolkit = get_toolkit()
        error_type = ErrorType.INVALID_EDGE_PREDICATE
        errors = []
        edge_predicate = data.get('predicate')
        if edge_predicate is None:
            message = "Edge does not have an 'predicate' property"
            errors.append(
                ValidationError(f"{subject}-{object}", error_type, message, MessageLevel.ERROR)
            )
        elif not isinstance(edge_predicate, str):
            message = f"Edge property 'edge_predicate' expected to be of type 'string'"
            errors.append(
                ValidationError(f"{subject}-{object}", error_type, message, MessageLevel.ERROR)
            )
        else:
            if PrefixManager.is_curie(edge_predicate):
                edge_predicate = PrefixManager.get_reference(edge_predicate)
            m = re.match(r"^([a-z_][^A-Z\s]+_?[a-z_][^A-Z\s]+)+$", edge_predicate)
            if m:
                p = toolkit.get_element(snakecase_to_sentencecase(edge_predicate))
                if p is None:
                    message = f"Edge label '{edge_predicate}' not in Biolink Model"
                    errors.append(
                        ValidationError(
                            f"{subject}-{object}", error_type, message, MessageLevel.ERROR
                        )
                    )
                elif edge_predicate != p.name and edge_predicate in p.aliases:
                    message = f"Edge label '{edge_predicate}' is actually an alias for {p.name}; Should replace {edge_predicate} with {p.name}"
                    errors.append(
                        ValidationError(
                            f"{subject}-{object}", error_type, message, MessageLevel.ERROR
                        )
                    )
            else:
                message = f"Edge label '{edge_predicate}' is not in snake_case form"
                errors.append(
                    ValidationError(f"{subject}-{object}", error_type, message, MessageLevel.ERROR)
                )
        return errors
    
    @staticmethod
    def report(errors: List[ValidationError]) -> List:
        """
        Prepare error report.

        Parameters
        ----------
        errors: List[ValidationError]
            List of kgx.validator.ValidationError

        Returns
        -------
        List
            A list of formatted errors

        """
        return [str(x) for x in errors]
<<<<<<< HEAD

    def write_report(self, outstream: TextIO) -> None:
=======
    
    @staticmethod
    def write_report(errors: List[ValidationError], outstream: TextIO) -> None:
>>>>>>> 39285ec9
        """
        Write error report to a file

        Parameters
        ----------
        outstream: TextIO
            The stream to write to

        """
        for x in Validator.report(self.errors):
            outstream.write(f"{x}\n")<|MERGE_RESOLUTION|>--- conflicted
+++ resolved
@@ -104,7 +104,6 @@
         self.required_node_properties = Validator.get_required_node_properties()
         self.required_edge_properties = Validator.get_required_edge_properties()
         self.verbose = verbose
-<<<<<<< HEAD
         self.errors: List[ValidationError] = list()
 
     def __call__(self, rec: List):
@@ -130,9 +129,6 @@
         e4 = Validator.validate_edge_predicate(u, v, data)
         return e1 + e2 + e3 + e4
 
-=======
-    
->>>>>>> 39285ec9
     @staticmethod
     def get_all_prefixes(jsonld: Optional[Dict] = None) -> set:
         """
@@ -227,14 +223,9 @@
         """
         node_errors = self.validate_nodes(graph)
         edge_errors = self.validate_edges(graph)
-<<<<<<< HEAD
         self.errors = node_errors + edge_errors
         return self.errors
 
-=======
-        return node_errors + edge_errors
-    
->>>>>>> 39285ec9
     def validate_nodes(self, graph: BaseGraph) -> list:
         """
         Validate all the nodes in a graph.
@@ -751,14 +742,8 @@
 
         """
         return [str(x) for x in errors]
-<<<<<<< HEAD
 
     def write_report(self, outstream: TextIO) -> None:
-=======
-    
-    @staticmethod
-    def write_report(errors: List[ValidationError], outstream: TextIO) -> None:
->>>>>>> 39285ec9
         """
         Write error report to a file
 
